--- conflicted
+++ resolved
@@ -44,17 +44,13 @@
     testImplementation 'junit:junit:4.12'
 
     // Remote binary dependency
-<<<<<<< HEAD
-    api 'com.microsoft.azure.sdk.iot:iot-device-client-preview:1.0.1'
-=======
-    api ('com.microsoft.azure.sdk.iot:iot-device-client:1.22.0') {
+    api ('com.microsoft.azure.sdk.iot:iot-device-client-preview:1.0.1') {
         exclude module: 'slf4j-api'
         exclude module:'azure-storage'
     }
     implementation 'org.slf4j:slf4j-android:1.7.29'
     implementation 'com.microsoft.azure.android:azure-storage-android:2.0.0'
     implementation 'org.apache.commons:commons-lang3:3.6'
->>>>>>> 23c0e24e
 }
 
 repositories {
