--- conflicted
+++ resolved
@@ -15,18 +15,6 @@
         <groupId>com.microsoft.azure.sdk.iot.samples</groupId>
         <version>1.18.0</version>
     </parent>
-<<<<<<< HEAD
-
-    <dependencies>
-        <dependency>
-            <groupId>com.microsoft.azure.sdk.iot</groupId>
-            <artifactId>pnp-helper</artifactId>
-            <version>${pnp-helper-version}</version>
-        </dependency>
-    </dependencies>
-
-=======
->>>>>>> 139a989f
     <build>
         <plugins>
             <plugin>
