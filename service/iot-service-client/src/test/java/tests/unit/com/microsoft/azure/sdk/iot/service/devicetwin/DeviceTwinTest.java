--- conflicted
+++ resolved
@@ -30,11 +30,7 @@
 
 /*
     Unit tests for Device Twin
-<<<<<<< HEAD
     Coverage : 90% method, 86% line
-=======
-    Coverage : 90% method, 84% line
->>>>>>> 672c6b1b
  */
 public class DeviceTwinTest
 {
